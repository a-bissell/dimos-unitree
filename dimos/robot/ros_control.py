--- conflicted
+++ resolved
@@ -54,15 +54,11 @@
                  imu_topic: str = None,
                  state_msg_type: Type = None,
                  imu_msg_type: Type = None,
-<<<<<<< HEAD
                  webrtc_topic: str = None,
                  webrtc_api_topic: str = None,
                  webrtc_msg_type: Type = None,
                  debug: bool = False):
-=======
-                 webrtc_msg_type: Type = None):
-    
->>>>>>> 96e1fb25
+      
         """
         Initialize base ROS control interface
         Args:
