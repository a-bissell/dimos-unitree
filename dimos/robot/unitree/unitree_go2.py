# Copyright 2025 Dimensional Inc.
#
# Licensed under the Apache License, Version 2.0 (the "License");
# you may not use this file except in compliance with the License.
# You may obtain a copy of the License at
#
#     http://www.apache.org/licenses/LICENSE-2.0
#
# Unless required by applicable law or agreed to in writing, software
# distributed under the License is distributed on an "AS IS" BASIS,
# WITHOUT WARRANTIES OR CONDITIONS OF ANY KIND, either express or implied.
# See the License for the specific language governing permissions and
# limitations under the License.

import multiprocessing
from typing import Optional, Union, Tuple
import numpy as np
from dimos.robot.robot import Robot
from dimos.robot.unitree.unitree_skills import MyUnitreeSkills
from dimos.skills.skills import AbstractRobotSkill, AbstractSkill, SkillLibrary
from dimos.stream.video_providers.unitree import UnitreeVideoProvider
from dimos.stream.videostream import VideoStream
from dimos.stream.video_provider import AbstractVideoProvider
from dimos.stream.video_operators import VideoOperators as vops
from dimos.models.qwen.video_query import get_bbox_from_qwen
from reactivex import operators as RxOps
import json
from reactivex import Observable, create
from reactivex import operators as ops
from reactivex.disposable import CompositeDisposable
import logging
import time
from dimos.robot.unitree.external.go2_webrtc_connect.go2_webrtc_driver.webrtc_driver import WebRTCConnectionMethod
import os
from dimos.robot.unitree.unitree_ros_control import UnitreeROSControl
from reactivex.scheduler import ThreadPoolScheduler
from dimos.utils.logging_config import setup_logger
from dimos.perception.visual_servoing import VisualServoing
from dimos.perception.person_tracker import PersonTrackingStream
from dimos.perception.object_tracker import ObjectTrackingStream
from dimos.robot.local_planner import VFHPurePursuitPlanner
from dimos.robot.global_planner.planner import AstarPlanner
from dimos.utils.ros_utils import distance_angle_to_goal_xy
from dimos.utils.generic_subscriber import GenericSubscriber
from nav_msgs import msg

# Set up logging
logger = setup_logger("dimos.robot.unitree.unitree_go2", level=logging.DEBUG)

# UnitreeGo2 Print Colors (Magenta)
UNITREE_GO2_PRINT_COLOR = "\033[35m"
UNITREE_GO2_RESET_COLOR = "\033[0m"

class UnitreeGo2(Robot):

    def __init__(
            self,
            ros_control: Optional[UnitreeROSControl] = None,
            ip=None,
            connection_method: WebRTCConnectionMethod = WebRTCConnectionMethod.LocalSTA,
            serial_number: str = None,
            output_dir: str = os.getcwd(),  # TODO: Pull from ENV variable to handle docker and local development
            use_ros: bool = True,
            use_webrtc: bool = False,
            disable_video_stream: bool = False,
            mock_connection: bool = False,
            skills: Optional[Union[MyUnitreeSkills, AbstractSkill]] = None):

        """Initialize the UnitreeGo2 robot.
        
        Args:
            ros_control: ROS control interface, if None a new one will be created
            ip: IP address of the robot (for LocalSTA connection)
            connection_method: WebRTC connection method (LocalSTA or LocalAP)
            serial_number: Serial number of the robot (for LocalSTA with serial)
            output_dir: Directory for output files
            use_ros: Whether to use ROSControl and ROS video provider
            use_webrtc: Whether to use WebRTC video provider ONLY
            disable_video_stream: Whether to disable the video stream
            mock_connection: Whether to mock the connection to the robot
            skills: Skills library or custom skill implementation. Default is MyUnitreeSkills() if None.
        """
        print(f"Initializing UnitreeGo2 with use_ros: {use_ros} and use_webrtc: {use_webrtc}")
        if not (use_ros ^ use_webrtc):  # XOR operator ensures exactly one is True
            raise ValueError("Exactly one video/control provider (ROS or WebRTC) must be enabled")

        # Initialize ros_control if it is not provided and use_ros is True
        if ros_control is None and use_ros:
            ros_control = UnitreeROSControl(
                node_name="unitree_go2",
                disable_video_stream=disable_video_stream,
                mock_connection=mock_connection)

        # Initialize skill library
        if skills is None:
            skills = MyUnitreeSkills(robot=self)

        super().__init__(ros_control=ros_control, output_dir=output_dir, skill_library=skills)

        if self.skill_library is not None:
            for skill in self.skill_library:
                if isinstance(skill, AbstractRobotSkill):
                    self.skill_library.create_instance(skill.__name__, robot=self)
            if isinstance(self.skill_library, MyUnitreeSkills):
                self.skill_library._robot = self
                self.skill_library.init()
                self.skill_library.initialize_skills()
        
        # Camera stuff
        self.camera_intrinsics = [819.553492, 820.646595, 625.284099, 336.808987]
        self.camera_pitch = np.deg2rad(0)  # negative for downward pitch
        self.camera_height = 0.44  # meters

        # Initialize UnitreeGo2-specific attributes
        self.output_dir = output_dir
        self.ip = ip
        self.disposables = CompositeDisposable()
        self.main_stream_obs = None

        # Initialize thread pool scheduler
        self.optimal_thread_count = multiprocessing.cpu_count()
        self.thread_pool_scheduler = ThreadPoolScheduler(
            self.optimal_thread_count // 2)

        if (connection_method == WebRTCConnectionMethod.LocalSTA) and (ip is None):
            raise ValueError("IP address is required for LocalSTA connection")

        # Create output directory if it doesn't exist
        os.makedirs(self.output_dir, exist_ok=True)
        print(f"Agent outputs will be saved to: {os.path.join(self.output_dir, 'memory.txt')}")

        # Choose data provider based on configuration
        if use_ros and not disable_video_stream:
            # Use ROS video provider from ROSControl
            self.video_stream = self.ros_control.video_provider
        elif use_webrtc and not disable_video_stream:
            # Use WebRTC ONLY video provider
            self.video_stream = UnitreeVideoProvider(
                dev_name="UnitreeGo2",
                connection_method=connection_method,
                serial_number=serial_number,
                ip=self.ip if connection_method == WebRTCConnectionMethod.LocalSTA else None)
        else:
            self.video_stream = None

        # Initialize visual servoing if enabled
        if self.video_stream is not None:
            self.video_stream_ros = self.get_ros_video_stream(fps=8)
            self.person_tracker = PersonTrackingStream(
                camera_intrinsics=self.camera_intrinsics,
                camera_pitch=self.camera_pitch,
                camera_height=self.camera_height
            )
            self.object_tracker = ObjectTrackingStream(
                camera_intrinsics=self.camera_intrinsics,
                camera_pitch=self.camera_pitch,
                camera_height=self.camera_height
            )
            person_tracking_stream = self.person_tracker.create_stream(self.video_stream_ros)
            object_tracking_stream = self.object_tracker.create_stream(self.video_stream_ros)

            self.person_tracking_stream = person_tracking_stream
            self.object_tracking_stream = object_tracking_stream
            
        # Initialize the local planner and create BEV visualization stream
        self.local_planner = VFHPurePursuitPlanner(
            robot=self,
            robot_width=0.36,  # Unitree Go2 width in meters
            robot_length=0.6,  # Unitree Go2 length in meters
            visualization_size=500  # 500x500 pixel visualization
        )

<<<<<<< HEAD
    def follow_human(self, distance: int = 0.5, timeout: float = 20.0, point: Tuple[int, int] = None):
=======
        self.global_planner = AstarPlanner(robot=self)

        # Create the visualization stream at 5Hz
        self.local_planner_viz_stream = self.local_planner.create_stream(frequency_hz=5.0)
>>>>>>> d0da49d9

    def follow_human(self, distance: int = 1.5, timeout: float = 20.0, point: Tuple[int, int] = None):
        person_visual_servoing = VisualServoing(tracking_stream=self.person_tracking_stream)
    
        logger.warning(f"Following human for {timeout} seconds...")
        start_time = time.time()
        success = person_visual_servoing.start_tracking(point=point, desired_distance=distance)
        while person_visual_servoing.running and time.time() - start_time < timeout:
            output = person_visual_servoing.updateTracking()
            x_vel = output.get("linear_vel")
            z_vel = output.get("angular_vel")
            logger.debug(f"Following human: x_vel: {x_vel}, z_vel: {z_vel}")
            self.ros_control.move_vel_control(x=x_vel, y=0, yaw=z_vel)
            time.sleep(0.05)
        person_visual_servoing.stop_tracking()
        del person_visual_servoing
        return success
        
    def navigate_to(self, object_name: str, distance: float = 1.0, timeout: float = 40.0, max_retries: int = 3):
        """
        Navigate to an object identified by name using vision-based tracking and local planner.

        Args:
            object_name: Name of the object to navigate to
            distance: Desired distance to maintain from object in meters
            timeout: Maximum time to spend navigating in seconds
            max_retries: Maximum number of retries when getting bounding box from Qwen
            
        Returns:
            bool: True if navigation was successful, False otherwise
        """
        logger.warning(f"Navigating to {object_name} with desired distance {distance}m, timeout {timeout} seconds...")
        
        # Try to get a bounding box from Qwen with retries
        bbox = None
        retry_count = 0
        
        while bbox is None and retry_count < max_retries:
            if retry_count > 0:
                logger.info(f"Retry {retry_count}/{max_retries} to get bounding box for {object_name}")
                # Wait a moment before retry to let the camera feed update
                time.sleep(1.0)
                
            try:
                bbox, object_size = get_bbox_from_qwen(self.video_stream_ros, object_name=object_name)
            except Exception as e:
                logger.error(f"Error querying Qwen: {e}")
                
            retry_count += 1
        
        if bbox is None:
            logger.error(f"Failed to get bounding box for {object_name} after {max_retries} attempts")
            return False
        
        logger.info(f"Found {object_name} at {bbox} with size {object_size}")
        
        # Start the object tracker with the detected bbox
        self.object_tracker.track(bbox, size=object_size)
        
        # Create object tracking stream
        object_tracking_stream = self.object_tracking_stream
        
        # Create a GenericSubscriber to get latest tracking data
        tracking_subscriber = GenericSubscriber(object_tracking_stream)
        
        # Main navigation loop
        start_time = time.time()
        goal_reached = False
        tracking_started = False
        last_update_time = 0
        min_update_interval = 0.5  # Update goal at max 5Hz
        
        while time.time() - start_time < timeout:
            # Get latest tracking data
            tracking_data = tracking_subscriber.get_data()
            
            # Check if we have valid tracking data with targets
            if tracking_data and tracking_data.get("targets") and tracking_data["targets"] and not tracking_started:
                target = tracking_data["targets"][0]
                
                # Only update goal position if we have distance and angle data
                current_time = time.time()
                if "distance" in target and "angle" in target and current_time - last_update_time >= min_update_interval:
                    # Convert target distance and angle to xy coordinates in robot frame
                    logger.info(f"Target distance: {target['distance'] - distance}, Target angle: {target['angle']}")
                    goal_x_robot, goal_y_robot = distance_angle_to_goal_xy(
                        target["distance"] - distance,  # Subtract desired distance to stop short
                        -target["angle"]
                    )
                    
                    # Update the goal in the local planner
                    self.local_planner.set_goal((goal_x_robot, goal_y_robot), is_robot_frame=True)
                    last_update_time = current_time
                    tracking_started = True
            
            # Check if goal has been reached (near to object at desired distance)
            if self.local_planner.is_goal_reached():
                goal_reached = True
                logger.info(f"Goal reached! Arrived at {object_name} at desired distance.")
                break
            
            # Get planned velocity from local planner
            vel_command = self.local_planner.plan()
            x_vel = vel_command.get('x_vel', 0.0)
            angular_vel = vel_command.get('angular_vel', 0.0)
            
            # Send velocity command to robot
            self.ros_control.move_vel_control(x=x_vel, y=0, yaw=angular_vel)
            
            # Control rate
            time.sleep(0.05)
                
        self.ros_control.stop()
            
        # Clean up tracking subscriber
        if tracking_subscriber:
            tracking_subscriber.dispose()
        
        if goal_reached:
            logger.info(f"Successfully navigated to {object_name}")
        else:
            logger.warning(f"Failed to reach {object_name} within timeout")
            
        return goal_reached

    def navigate_to_goal_local(self, goal_xy_robot: Tuple[float, float], is_robot_frame=True, timeout: float = 60.0) -> bool:
        """
        Navigates the robot to a goal specified in the robot's local frame 
        using the VFHPurePursuitPlanner.

        Args:
            goal_xy_robot: Tuple (x, y) representing the goal position relative 
                           to the robot's current position and orientation.
            timeout: Maximum time (in seconds) allowed to reach the goal.

        Returns:
            bool: True if the goal was reached within the timeout, False otherwise.
        """
        logger.info(f"Starting navigation to local goal {goal_xy_robot} with timeout {timeout}s.")

        # Set the single goal in the robot's frame. Adjustment will happen internally.
        self.local_planner.set_goal(goal_xy_robot, is_robot_frame=is_robot_frame)

        start_time = time.time()
        goal_reached = False

        try:
            while time.time() - start_time < timeout:
                # Check if goal has been reached
                if self.local_planner.is_goal_reached():
                    logger.info("Goal reached successfully.")
                    goal_reached = True
                    break 

                # Get planned velocity towards the goal
                vel_command = self.local_planner.plan()
                x_vel = vel_command.get('x_vel', 0.0)
                angular_vel = vel_command.get('angular_vel', 0.0)

                # Send velocity command
                self.ros_control.move_vel_control(x=x_vel, y=0, yaw=angular_vel)

                # Control loop frequency
                time.sleep(0.1)
            
            if not goal_reached:
                logger.warning(f"Navigation timed out after {timeout} seconds before reaching goal.")

        except KeyboardInterrupt:
            logger.info("Navigation to local goal interrupted by user.")
            goal_reached = False # Consider interruption as failure
        except Exception as e:
            logger.error(f"Error during navigation to local goal: {e}")
            goal_reached = False # Consider error as failure
        finally:
            logger.info("Stopping robot after navigation attempt.")
            self.ros_control.stop()
            
        return goal_reached

    def get_skills(self) -> Optional[SkillLibrary]:
        return self.skill_library<|MERGE_RESOLUTION|>--- conflicted
+++ resolved
@@ -170,14 +170,10 @@
             visualization_size=500  # 500x500 pixel visualization
         )
 
-<<<<<<< HEAD
-    def follow_human(self, distance: int = 0.5, timeout: float = 20.0, point: Tuple[int, int] = None):
-=======
         self.global_planner = AstarPlanner(robot=self)
 
         # Create the visualization stream at 5Hz
         self.local_planner_viz_stream = self.local_planner.create_stream(frequency_hz=5.0)
->>>>>>> d0da49d9
 
     def follow_human(self, distance: int = 1.5, timeout: float = 20.0, point: Tuple[int, int] = None):
         person_visual_servoing = VisualServoing(tracking_stream=self.person_tracking_stream)
