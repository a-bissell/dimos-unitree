--- conflicted
+++ resolved
@@ -19,8 +19,6 @@
 from dimos.robot.unitree.unitree_skills import MyUnitreeSkills
 from dimos.skills.skills import AbstractRobotSkill, AbstractSkill, SkillLibrary
 from dimos.stream.video_providers.unitree import UnitreeVideoProvider
-<<<<<<< HEAD
-=======
 from dimos.stream.videostream import VideoStream
 from dimos.stream.video_provider import AbstractVideoProvider
 from dimos.stream.video_operators import VideoOperators as vops
@@ -29,7 +27,6 @@
 import json
 from reactivex import Observable, create
 from reactivex import operators as ops
->>>>>>> 37d7945b
 from reactivex.disposable import CompositeDisposable
 import logging
 import time
@@ -62,12 +59,7 @@
             use_webrtc: bool = False,
             disable_video_stream: bool = False,
             mock_connection: bool = False,
-<<<<<<< HEAD
-            enable_visual_servoing: bool = False,
-            skills: Optional[Union[SkillLibrary, AbstractSkill]] = None):
-=======
             skills: Optional[Union[MyUnitreeSkills, AbstractSkill]] = None):
->>>>>>> 37d7945b
 
         """Initialize the UnitreeGo2 robot.
         
