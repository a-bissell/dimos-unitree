--- conflicted
+++ resolved
@@ -689,10 +689,8 @@
             # Execute this tool
             name = tool_call.function.name
             args = json.loads(tool_call.function.arguments)
-<<<<<<< HEAD
-            result = self.skills.call_function(name, **args)
+            result = self.skills.call(name, **args)
             logger.info(f"Tool '{name}' returned: {result}")
-            
             # Format the tool result
             tool_result = {
                 "type": "tool_result",
@@ -702,22 +700,6 @@
             
             # Add tool result to conversation
             conversation.append({
-=======
-            result = self.skills.call(name, **args)
-            logger.debug(f"Function Call Results: {result}")
-            tool_results.append(f"Tool '{name}' returned: {result}")
-        
-        if has_called_tools:
-            # Only append non-empty messages
-            if response_message.content.strip():
-                messages['claude_prompt']['messages'].append({
-                    "role": "assistant",
-                    "content": [{"type": "text", "text": response_message.content}]
-                })
-            
-            # Add tool results
-            messages['claude_prompt']['messages'].append({
->>>>>>> 6507c738
                 "role": "user",
                 "content": [tool_result]
             })
